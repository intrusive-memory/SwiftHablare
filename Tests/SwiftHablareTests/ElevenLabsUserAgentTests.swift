--- conflicted
+++ resolved
@@ -29,19 +29,11 @@
 
         // We can't directly access the private userAgent property, but we can verify
         // the SwiftHablare version constant is correctly set
-<<<<<<< HEAD
-        #expect(SwiftHablare.version == "5.1.0")
-        #expect(SwiftHablare.name == "SwiftHablare")
-
-        // Verify the expected User-Agent format
-        #expect(expectedUserAgent == "SwiftHablare/5.1.0")
-=======
         #expect(SwiftHablare.version == "5.1.1")
         #expect(SwiftHablare.name == "SwiftHablare")
 
         // Verify the expected User-Agent format
         #expect(expectedUserAgent == "SwiftHablare/5.1.1")
->>>>>>> c0448dad
     }
 
     @Test
@@ -53,11 +45,7 @@
         )
 
         #expect(configuration.apiKey == testAPIKey)
-<<<<<<< HEAD
-        #expect(configuration.userAgent == "SwiftHablare/5.1.0")
-=======
         #expect(configuration.userAgent == "SwiftHablare/5.1.1")
->>>>>>> c0448dad
     }
 
     // MARK: - URLProtocol-based Request Interception Tests
@@ -71,11 +59,7 @@
         )
 
         // Verify the configuration has the correct User-Agent
-<<<<<<< HEAD
-        #expect(config.userAgent == "SwiftHablare/5.1.0")
-=======
         #expect(config.userAgent == "SwiftHablare/5.1.1")
->>>>>>> c0448dad
         #expect(!config.userAgent.isEmpty)
 
         // Note: Testing actual HTTP header transmission requires URLProtocol mocking
@@ -91,11 +75,7 @@
             userAgent: "SwiftHablare/\(SwiftHablare.version)"
         )
 
-<<<<<<< HEAD
-        #expect(configuration.userAgent == "SwiftHablare/5.1.0")
-=======
         #expect(configuration.userAgent == "SwiftHablare/5.1.1")
->>>>>>> c0448dad
         #expect(!configuration.userAgent.isEmpty)
     }
 
@@ -107,11 +87,7 @@
             userAgent: "SwiftHablare/\(SwiftHablare.version)"
         )
 
-<<<<<<< HEAD
-        #expect(configuration.userAgent == "SwiftHablare/5.1.0")
-=======
         #expect(configuration.userAgent == "SwiftHablare/5.1.1")
->>>>>>> c0448dad
     }
 
     // MARK: - Provider Integration Test
@@ -120,11 +96,7 @@
     func providerUsesCorrectUserAgent() async throws {
         // Verify the provider would create the correct User-Agent format
         // when making actual requests
-<<<<<<< HEAD
-        let expectedUserAgent = "SwiftHablare/5.1.0"
-=======
         let expectedUserAgent = "SwiftHablare/5.1.1"
->>>>>>> c0448dad
 
         // Create configuration as the provider would
         let configuration = ElevenLabsEngineConfiguration(
@@ -147,19 +119,11 @@
         let engine = ElevenLabsEngine()
         let config = ElevenLabsEngineConfiguration(
             apiKey: "test-key",
-<<<<<<< HEAD
-            userAgent: "SwiftHablare/5.1.0"
-=======
             userAgent: "SwiftHablare/5.1.1"
->>>>>>> c0448dad
         )
 
         // Verify the engine can use the configuration
         #expect(engine.canGenerate(with: config))
-<<<<<<< HEAD
-        #expect(config.userAgent == "SwiftHablare/5.1.0")
-=======
         #expect(config.userAgent == "SwiftHablare/5.1.1")
->>>>>>> c0448dad
     }
 }