--- conflicted
+++ resolved
@@ -81,11 +81,7 @@
 /// There are NO circular dependencies - SwiftCompartido does not depend on SwiftHablare.
 public struct SwiftHablare {
     /// Library version
-<<<<<<< HEAD
-    public static let version = "5.1.0"
-=======
     public static let version = "5.1.1"
->>>>>>> c0448dad
 
     /// Library name
     public static let name = "SwiftHablare"
